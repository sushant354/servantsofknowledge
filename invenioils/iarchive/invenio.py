--- conflicted
+++ resolved
@@ -28,12 +28,9 @@
 from invenio_indexer.api import RecordIndexer
 from flask import url_for
 from invenio_app_ils.literature.covers_builder import build_openlibrary_urls, build_placeholder_urls
-<<<<<<< HEAD
+from .collectiondict import collection_names 
 
 logger = logging.getLogger('iarchive')
-=======
-from .collectiondict import collection_names 
->>>>>>> 9f081114
 
 def get_languages(langs):
     ls = []
@@ -157,14 +154,10 @@
         pass
 
     if 'collection' in item:
-<<<<<<< HEAD
         collection = item.pop('collection')
         if 'JaiGyan' in collection:
             collection.remove('JaiGyan')
-        item['tags'] = collection 
-=======
-        item['tags'] = get_tags(item.pop('collection'))
->>>>>>> 9f081114
+        item['tags'] = get_tags(collection)
 
     item['document_type'] = Document.DOCUMENT_TYPES[0]
 
